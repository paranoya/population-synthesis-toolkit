--- conflicted
+++ resolved
@@ -198,29 +198,7 @@
         model_photometry = np.sum(photometry * weights, axis=(-1, -2))
         return model_photometry
 
-<<<<<<< HEAD
-    def __init__(self, **kwargs):
-        self.M_stars = kwargs['M_stars']*u.Msun
-        self.tb = kwargs['t_burst']*u.Gyr
-        ChemicalEvolutionModel.__init__(self, **kwargs)
-
-# TODO: do this using np.select(); actually, does tb exist at all?
-    def integral_SFR(self, time):
-        M_t = []
-        if type(time)==float:
-            time=[time]
-        for  t in time:
-          if t<=self.tb:
-               M_t.append(0)
-          else:
-              M_t.append( 1)
-        return M_t*self.M_stars
-    
-    def integral_Z_SFR(self, time):
-        return self.Z * self.integral_SFR(time)
-=======
-
->>>>>>> 12298db2
+
 #-------------------------------------------------------------------------------
 class SingleBurstCEM(ChemicalEvolutionModel):
     """
@@ -338,60 +316,12 @@
         Metallicity of the gas (constant).
     """
 
-<<<<<<< HEAD
-#-------------------------------------------------------------------------------
-class Polynomial_MFH_fit: #Generates the basis for the Polynomial MFH
-#-------------------------------------------------------------------------------
-    def __init__(self, N, ssp, obs_filters, obs_filters_wl, t, t_obs, Z_i, dust_extinction, 
-                 error_Fnu_obs, **kwargs):
-        self.t_obs = t_obs.to_value()
-        self.t_hat_start = kwargs.get('t_hat_start', 1.)
-        self.t_hat_end = kwargs.get('t_hat_end', 0.)
-        
-        primordial_coeffs = []
-        primordial_Fnu = []
-        for n in range(N):
-            
-            c = np.zeros(N)
-            c[n] = 1
-            
-            primordial_coeffs.append(c)
-            
-            fnu = []
-            p = pst.models.Polynomial_MFH(Z=Z_i, t_hat_start = self.t_hat_start,
-                                          t_hat_end = self.t_hat_end,
-                                          coeffs=c)
-
-            # cum_mass = np.cumsum(p.integral_SFR(t))
-            z_array = Z_i*np.ones(len(t))
-            # print(ssp)
-            sed = p.compute_SED(SSP = ssp, t_obs = t_obs)
-
-            for i, filter_name in enumerate(obs_filters):
-                photo = pst.observables.Filter( wavelength = ssp.wavelength, filter_name = filter_name)
-                spectra_flambda = ( sed/(4*np.pi*(10*u.pc)**2) )
-                fnu_Jy, fnu_Jy_err = photo.get_fnu(spectra_flambda, spectra_err = None)
-                fnu.append( fnu_Jy )
-
-            primordial_Fnu.append(u.Quantity(fnu))
-        primordial_Fnu = np.array(primordial_Fnu)*dust_extinction / error_Fnu_obs
-        
-        self.p = p
-        self.sed = sed
-        self.lstsq_solution = np.matmul(
-            np.linalg.pinv(np.matmul(primordial_Fnu, np.transpose(primordial_Fnu))),
-            primordial_Fnu)
-        self.primordial_coeffs = np.array(primordial_coeffs)
-        self.primordial_Fnu = np.array(primordial_Fnu)
-        self.primordial_Fnu = primordial_Fnu
-=======
     def __init__(self, **kwargs):
         self.stellar_mass_inf = check_unit(kwargs['stellar_mass_inf']*u.Msun,
                                            default_unit=u.Msun)
         self.tau = check_unit(kwargs['tau'], default_unit=u.Gyr)
         self.metallicity = kwargs['metallicity']
         ChemicalEvolutionModel.__init__(self, **kwargs)
->>>>>>> 12298db2
 
     @u.quantity_input
     def stellar_mass_formed(self, time):
@@ -440,43 +370,11 @@
     def ism_metallicity(self, time : u.Gyr):
         return np.full(time.size, fill_value=self.metallicity)
 
-    def integral_Z_SFR(self, time):
-        return self.Z * self.integral_SFR(time)
 
 class LogNormalCEM(ChemicalEvolutionModel):
     r"""
     Log-normal star formation history model.
 
-<<<<<<< HEAD
-    def __init__(self, **kwargs):
-      self.M_inf = kwargs['M_stars']*u.Msun
-      self.tb = kwargs['t']*u.Gyr  # Born time
-      self.c = kwargs['c']*u.Gyr #fwhm
-      ChemicalEvolutionModel.__init__(self, **kwargs)
-    
-    def integral_SFR(self, time):
-      return self.M_inf/2*( -special.erf((-self.tb)/(np.sqrt(2)*self.c)) +  special.erf((time-self.tb)/(np.sqrt(2)*self.c)) )
-    
-    def SFR(self, time):
-      a = self.M_inf/(2*self.c*np.sqrt(np.pi/2))
-      return a * np.exp(-(time-self.tb)**2/(2*self.c**2))
-    
-    def dot_SFR(self,time):
-      a = self.M_inf/(self.c*np.sqrt(np.pi/2))
-      return -a/self.c**2 * (time-self.tb) * np.exp(-(time-self.tb)**2/(2*self.c**2))
-    
-    def ddot_SFR(self,time):
-      a = self.M_inf/(self.c*np.sqrt(np.pi/2))
-      return a/self.c**4 * (time -self.c -self.tb)*(time +self.c -self.tb) * np.exp(-(time-self.tb)**2/(2*self.c**2))
-    
-    def integral_Z_SFR(self, time):
-        return self.Z * self.integral_SFR(time)
-    
-class LogNormal_MFH(ChemicalEvolutionModel):
-    def __init__(self, alpha : float, z_today : u.Quantity,
-                 lnt0: float, scale:float, m_today=1.0 << u.Msun,
-                 **kwargs):
-=======
     This CEM models a galaxy's star formation rate as a log-normal
     function of time (e.g. Gladders et al 2013), where the SFR rises initially
     and then decays:
@@ -535,7 +433,6 @@
     """A :class:`LogNormalCEM` with a quenching event.
     """
     def __init__(self, **kwargs):
->>>>>>> 12298db2
         super().__init__(**kwargs)
         self.quenching_time = kwargs["quenching_time"]
         mtoday = self.stellar_mass_formed(self.today)
