"""
This module contains some tools for computing observable quantities
(e.g. photometry, equivalent widths) from spectra.
"""

import numpy as np
import os
from astropy import units as u
from astropy import constants
import requests
<<<<<<< HEAD

# from scipy import interpolate

# def list_of_available_filters():
#     filter_dir = os.path.join(os.path.dirname(__file__),
#                               "data", "filters")
# #    print(f"Checking filters available at {filter_dir}")
#     return os.listdir(filter_dir)

# def find_filt_from_name(name):
#     filters = list_of_available_filters()
#     for f in filters:
#         if name.lower() in f.strip(".dat").lower():
#             return os.path.join(os.path.dirname(__file__),
#                               "data", "filters", f)
#     return None
=======
import json
from matplotlib import pyplot as plt
from . import utils

PST_DATA_DIR = os.path.join(os.path.dirname(__file__), "data")

def list_of_available_filters():
    """List the currently available filters in the default directory."""
    filter_dir = os.path.join(PST_DATA_DIR, "filters")
    return os.listdir(filter_dir)

def load_photometric_filters(filters):
    """Convenience function for constructing a list of photometric filters.
    
    Parameters
    ----------
    filters: list of str
        List of filters to load. The list might contain the absolute path to
        a filter response file, or just the filter name following the SVO
        convention.
    
    Returns
    -------
    filters_out: list of :class:`pst.observables.Filter`
        List of filters.
    """
    filters_out = []
    for f in filters:
        if os.path.exists(f):
            filters_out.append(Filter.from_text_file(f))
        else:
            filters_out.append(Filter.from_svo(f))
    return filters_out

def download_svo_filter(name: str, dest_dir: str):
    """Download a filter from the Spanish Virtual Observatory (SVO) Filter Profile Service.
    
    Parameters
    ----------
    name : str
        SVO-compliant filename. The naming convention for SVO filters is 
        TELESC_INSTRUMENT.BAND (e.g. WISE_WISE.W1, Subaru_HSC.g)
    dest_dir : str
        Path to the directory where to store the data.
    
    Returns
    -------
    file_path : str
        Path to the downloaded filter file.
    """
    if not os.path.exists(dest_dir):
        os.makedirs(dest_dir)  # create folder if it does not exist
    name = name.strip(".dat")
    base_url="http://svo2.cab.inta-csic.es/theory/fps/getdata.php?format=ascii&id="
    url = base_url + name.replace("_", "/")
    filename = name + ".dat"
    file_path = os.path.join(dest_dir, filename)
    print(f"Querying SVO Filter: {url}")
    r = requests.get(url, stream=True)
    if r.ok:
        print(f"Saving new filter {name} to ", os.path.abspath(file_path))
        with open(file_path, 'wb') as f:
            for chunk in r.iter_content(chunk_size=1024 * 8):
                if chunk:
                    f.write(chunk)
                    f.flush()
                    os.fsync(f.fileno())
        return file_path
    else:
        raise FileNotFoundError("Query to {url} was unsucessful")
>>>>>>> 12298db2


class Filter(object):
    """A photometric filter.
    
    Attributes
    ----------
    filter_resp: np.ndarray
        Original photometric passband response curve.
    filter_wavelength : :class:`numpy.ndarray` or :class:`astropy.units.Quantity`
        Original wavelength associated to ``filter_resp``. If type is
        ``numpy.ndarray``, the value is converted in to an ``astropy.units.Quantity`
        in Angstrom.
    response: np.ndarray
        Filter passband response curve after interpolation.
    wavelength: :class:`numpy.ndarray` or :class:`astropy.units.Quantity`
        Wavelength vector associated to ``response``. If type is
        ``numpy.ndarray``, the value is converted in to an ``astropy.units.Quantity`
        in Angstrom.
    default_dir : str
        Default directory containing filter files.

    Example
    -------
    >>> from pst.observables import Filter
    >>> ps_r_filter = Filter("PANSTARRS_PS1.r")
    """

    default_dir = os.path.join(PST_DATA_DIR, "filters")

    def __init__(self, wavelength=None, response=None,
                 filter_wavelength=None, filter_response=None):

        self.wavelength = wavelength
        self.response = response
        self.filter_wavelength = filter_wavelength
        self.filter_resp = filter_response
        if filter_wavelength is None and filter_response is None and wavelength is not None:
            self.filter_wavelength = self.wavelength
            self.filter_resp = self.response
        elif filter_wavelength is None and wavelength is None:
            raise NameError("wavelength or filter_wavelength must be provided")

    @property
    def wavelength(self):
        return self._wavelength

    @wavelength.setter
    def wavelength(self, value):
        if not isinstance(value, u.Quantity) and value is not None:
            self._wavelength = value << u.angstrom
        else:
            self._wavelength = value

    @property
    def filter_wavelength(self):
        return self._filter_wavelength

    @filter_wavelength.setter
    def filter_wavelength(self, value):
        if not isinstance(value, u.Quantity) and value is not None:
            self._filter_wavelength = value << u.angstrom
        else:
            self._filter_wavelength = value

    @classmethod
    def from_text_file(cls, path, wavelength_unit=u.angstrom, **kwargs):
        """Load a :class:``Filter`` from an input text file.

        Parameters
        ---------
        path : str
            Path to the text file containing the filter information.
            The first and second columns must correspond to the
            wavelength and passband curve, respectively.
        wavelength_units : :class:``astropy.units.Quantity``
        **kwargs : 
            Arguments to be passed to :func:`numpy.loadtxt`

        Returns
        -------
        filter : :class:`Filter`
            The ``Filter`` containing the input information.
        """
        wavelength, response = np.loadtxt(path, usecols=(0, 1), unpack=True,
                                          **kwargs)
        return cls(filter_wavelength=wavelength * wavelength_unit,
                   filter_response=response)

    @classmethod
    def from_svo(cls, name, destination_dir=None):
        """Load a :class:``Filter`` from the Spanish Vitural Observatory archive.

        Parameters
        ---------
        name : str
            SVO filter name. If the filter is not found locally, it will be
            downloaded from the archive.

        Returns
        -------
        filter : :class:`Filter`
            The ``Filter`` containing the input information.

        Example
        -------
        >>> from pst.observables import Filter
        >>> panstarrs_r_filter = Filter.from_svo("PANSTARRS_PS1.r")
        """
        if destination_dir is None:
            destination_dir = cls.default_dir
        path = cls._isfilter(name)
        if path is not None:
<<<<<<< HEAD
            self.filter_wavelength, self.filter_resp  = np.loadtxt(
                path, usecols=(0, 1), unpack=True)
            self.filter_path = path
        elif name is not None:
            filter_file_name = name.split('/')[-1]
            path = os.path.join(os.path.dirname(__file__),
                                 "data", "filters", f'{filter_file_name}.dat')
            
            # path = os.path.join(os.path.dirname(__file__),
            #                     "data", "filters", f'{name}.dat')
            # Update the name
            self.filter_name = name
            self.filter_path = path
            if path is not None and os.path.exists(path):
                self.filter_wavelength, self.filter_resp = np.loadtxt(
                    path, usecols=(0, 1), unpack=True)
            else:
                # raise NameError(f"No filter found with input name {name}")
                print('Filter "{}" not found, downloading data from SVO'.format(name))
                
                def download(url: str, dest_folder: str):
                    if not os.path.exists(dest_folder):
                        os.makedirs(dest_folder)  # create folder if it does not exist

                    filename = url.split('/')[-1]
                    file_path = os.path.join(dest_folder, filename +'.dat')

                    r = requests.get(url, stream=True)
                    if r.ok:
                        print("Saving new filter to ", os.path.abspath(file_path))
                        with open(file_path, 'wb') as f:
                            for chunk in r.iter_content(chunk_size=1024 * 8):
                                if chunk:
                                    f.write(chunk)
                                    f.flush()
                                    os.fsync(f.fileno())
                    else:
                        print("Something happened and the filter could not be downloaded: status code {}\n{}".format(r.status_code, r.text))
                
                download('http://svo2.cab.inta-csic.es/theory/fps/getdata.php?format=ascii&id={}'.format(name), 
                         dest_folder = os.path.join(os.path.dirname(__file__), "data", "filters"))
                self.filter_wavelength, self.filter_resp = np.loadtxt(
                    path, usecols=(0, 1), unpack=True)
                
=======
            return cls.from_text_file(path)
        else:
            path = download_svo_filter(name, dest_dir=destination_dir)
            return cls.from_text_file(path)

    @classmethod
    def _isfilter(cls, name):
        path = os.path.join(cls.default_dir, name.strip(".dat") + ".dat")
        if os.path.isfile(path):
            return path
>>>>>>> 12298db2
        else:
            return None

    def effective_wavelength(self):
        """Compute the effective wavelength of the filter.
        
        Description
        -----------
        The effective wavelength is computed as
        .. :math:
            eff_wl = \frac{\int{R(\lambda) \cdot \lambda d\lambda}}{\int{R(\lambda) d\lambda}}
        
        Returns
        -------
        eff_wl : :class:`astropy.units.Quantity`
            The effective wavelength of the filter.
        """
        return np.sum(self.filter_wavelength*self.filter_resp)/np.sum(self.filter_resp)

    def effective_bandwidth(self):
        """Compute the effective bandwidth of the filter.
        
        Description
        -----------
        The effective bandwith is computed as
        .. :math:
            eff_bw = \sqrt{8\log(2)} \left(\frac{\int{R(\lambda) \cdot \lambda^2 d\lambda}}{\int{R(\lambda) d\lambda}} - eff_wl\right)^{1/2}

        Returns
        -------
        eff_bw : :class:`astropy.units.Quantity`
            The effective bandwidth of the filter.
        
        See also
        --------
        :func:`effective_wavelength`
        """
        return np.sqrt(8*np.log(2)*(
            np.sum(self.filter_wavelength**2*self.filter_resp)/np.sum(self.filter_resp)
            - self.effective_wavelength()**2))

    def effective_transmission(self):
        """Compute the effective bandwidth of the filter.
        
        Description
        -----------
        The effective transmission is computed as
        .. :math:
            \frac{\int{R(\lambda)^2 d\lambda}}{\int{R(\lambda) d\lambda}}

        Returns
        -------
        eff_tr : float
            The effective transmission of the filter.
        """
        return np.sum(self.filter_resp**2)/np.sum(self.filter_resp)

    def interpolate(self, wavelength=None):
        """Interpolate and update the Filter response curve to an input wavelength.
        
        Description
        -----------
        Interpolate linearly the Filter response curve to an input wavelength vector.
        The result will update the exising values of ``wavelength`` and ``response``.

        Parameters
        ----------
        wavelength: :class:`numpy.ndarray` or :class:`astropy.units.Quantity`
            Wavelength vector to interpolate ``filt_resp``. If type is
            ``numpy.ndarray``, the value is converted in to an ``astropy.units.Quantity`
            in Angstrom.
        
        Returns
        -------
        response : np.ndarray
            Filter response curve interpolated to the input values of ``wavelength``.
        """
        if not hasattr(wavelength, "unit"):
            wavelength = wavelength << u.angstrom

        self.response = utils.flux_conserving_interpolation(
            wavelength, self.filter_wavelength, self.filter_resp)
        self.wavelength= wavelength
        return self.response

    def _check_spectra(self, spectra, default_unit=u.Lsun / u.angstrom / u.cm**2):
        if spectra is not None and not isinstance(spectra, u.Quantity):
            return  spectra * default_unit
        else:
            return spectra

    def get_photons(self, spectra, spectra_err=None, mask_nan=True):
        """Compute the photon flux from an input spectra.
        
        Description
        -----------
        The photon flux associated to the filter is computed by numerically integrating
        the input ``spectra`` with the filter ``response``, using the trapezid method.

        .. :math:
            phot_flux = \int{F_\lambda \cdot frac{\lambda}{hc} \cdot R(\lambda) d\lambda}

        Parameters
        ----------
        spectra : :class:`np.ndarray` or :class:``astropy.units.Quantity``
            Input spectra (flux density per wavelength unit) with same
            dimensions as the Filter ``wavelength``.
        spectra_err : :class:`np.ndarray` or :class:``astropy.units.Quantity``, optional
            Input spectra associated error.
        mask_nan : bool, optional
            If True, NaN values are masked.
        
        Returns
        -------
        photon_flux : :class:``astropy.units.Quantity``
            Filter photon flux.
        photon_flux_err : :class:``astropy.units.Quantity``
            Filter photon flux associated error.
        """
        spectra = self._check_spectra(spectra)
        spectra_err = self._check_spectra(spectra_err)
        if mask_nan:
            mask = np.isfinite(spectra)
            photon_flux = np.trapz(
                spectra[mask] / (constants.h * constants.c / self.wavelength[mask]
                                   ) * self.response[mask],
                x=self.wavelength[mask])
        else:
            photon_flux = np.trapz(
                spectra / (constants.h * constants.c / self.wavelength
                                   ) * self.response,
                x=self.wavelength)

        if spectra_err is not None:
            if mask_nan:
                mask = mask & np.isfinite(spectra_err)
            else:
                mask = np.ones_like(spectra_err, dtype=bool)

            photon_flux_err = np.trapz(
                spectra_err[mask] / (constants.h * constants.c / self.wavelength[mask]
                                       ) * self.response[mask],
                x=self.wavelength[mask])
        else:
            photon_flux_err = None
        return photon_flux, photon_flux_err
    
    def get_ab(self, spectra, spectra_err=None, mask_nan=True):
        """Compute the synthetic AB magnitude from an input spectra.
        
        Description
        -----------
        The AB magnitude associated to the filter is computed by numerically integrating
        the input ``spectra`` with the filter ``response``, using the trapezid method.

        .. :math:
            phot_flux = -2.5 \cdot \log_{10}\left(\frac{N_{phot}(spectra)}{N_{phot}(3631)}\right)

        Parameters
        ----------
        spectra : :class:`np.ndarray` or :class:``astropy.units.Quantity``
            Input spectra (flux density per wavelength unit) with same
            dimensions as the Filter ``wavelength``.
        spectra_err : :class:`np.ndarray` or :class:``astropy.units.Quantity``, optional
            Input spectra associated error.
        mask_nan : bool, optional
            If True, NaN values are masked.
        
        Returns
        -------
        mag_ab : :class:``astropy.units.Quantity``
            AB magnitude.
        mag_ab_err : :class:``astropy.units.Quantity``
            AB magnitude associated error.
        
        See also
        --------
        :func:`get_photons`
        """
        n_photons, n_photons_err = self.get_photons(spectra, spectra_err, mask_nan=mask_nan)
        norm_photons, _ = self.get_photons(
            3630.781 * u.Jy * np.ones(spectra.shape) * constants.c / self.wavelength**2,
            mask_nan=False)
        mag_ab = - 2.5 * np.log10(n_photons / norm_photons)
        if n_photons_err is None:
            mag_ab_err = None
        else:
            mag_ab_err = 2.5 / np.log(10) * n_photons_err / n_photons
        return mag_ab, mag_ab_err

    def get_fnu(self, spectra, spectra_err=None, mask_nan=True):
        """Compute the  specific flux per frequency unit from a spectra.

        Parameters
        ----------
        spectra : :class:`np.ndarray` or :class:``astropy.units.Quantity``
            Input spectra (flux density per wavelength unit) with same
            dimensions as the Filter ``wavelength``.
        spectra_err : :class:`np.ndarray` or :class:``astropy.units.Quantity``, optional
            Input spectra associated error.
        mask_nan : bool, optional
            If True, NaN values are masked.

        Returns
        -------
        mag_ab : :class:``astropy.units.Quantity``
            AB magnitude.
        mag_ab_err : :class:``astropy.units.Quantity``
            AB magnitude associated error.

        See also
        --------
        :func:`get_photons`
        """
        n_photons, n_photons_err = self.get_photons(spectra, spectra_err, mask_nan=mask_nan)
        norm_photons, _ = self.get_photons(
            3630.781 * u.Jy * np.ones(spectra.shape) * constants.c / self.wavelength**2,
            mask_nan=False)
        f_nu = n_photons / norm_photons * 3630.781 * u.Jy
        if spectra_err is None:
            f_nu_err = None
        else:
            f_nu_err = n_photons_err / norm_photons * 3630.781 * u.Jy
        return f_nu, f_nu_err

    def get_flambda_vegamag(self, spectra, spectra_err=None, mask_nan=True):
        """Compute the  specific flux per wavelength unit from a spectra.

        Parameters
        ----------
        spectra : :class:`np.ndarray` or :class:``astropy.units.Quantity``
            Input spectra (flux density per wavelength unit) with same
            dimensions as the Filter ``wavelength``.
        spectra_err : :class:`np.ndarray` or :class:``astropy.units.Quantity``, optional
            Input spectra associated error.
        mask_nan : bool, optional
            If True, NaN values are masked.

        Returns
        -------
        mag_ab : :class:``astropy.units.Quantity``
            AB magnitude.
        mag_ab_err : :class:``astropy.units.Quantity``
            AB magnitude associated error.

        See also
        --------
        :func:`get_photons`
        """
        spectra = self._check_spectra(spectra)
        spectra_err = self._check_spectra(spectra_err)
        if mask_nan:
            mask = np.isfinite(spectra)
        else:
            mask = np.ones_like(spectra, dtype=bool)

        f_lambda = np.trapz(spectra[mask] * self.wavelength[mask] * self.response[mask], x=self.wavelength[mask]
                               ) / np.trapz(self.response[mask] * self.wavelength[mask], x=self.wavelength[mask])

        if spectra_err is not None:
            if mask_nan:
                mask = mask & np.isfinite(spectra_err)
            else:
                mask = np.ones_like(spectra_err, dtype=bool)

            f_lambda_err = np.trapz(
            spectra_err[mask] / (constants.h * constants.c / self.wavelength[mask]
                                   ) * self.response[mask],
            x=self.wavelength[mask])
        else:
            f_lambda_err = None

        return f_lambda, f_lambda_err

    def plot(self, show=False):
        """Plot the filter response curve.
        
        Plot the original filter response curve together with the interpolated
        version computed using a new grid of wavelengths.
        """
        fig = plt.figure()
        ax = fig.add_subplot(111)
        ax.step(self.filter_wavelength, self.filter_resp, label='Original',
                color='k', where="mid")
        ax.plot(self.filter_wavelength, self.filter_resp, '.', color='k')
        ax.set_xlabel(f"Wavelength ({self.filter_wavelength.unit})")
        ax.set_ylabel("Filter response")
        if self.wavelength is not None:
            ax.step(self.wavelength, self.response, label='Interpolated',
                      color='r', where="mid")
        ax.legend()
        if show:
            plt.show()
        else:
            plt.close()
        return fig


class TopHatFilter(Filter):
    """Top hat photometric filter
    
    See also
    --------
    :class:`Filter`
    """
    def __init__(self, central_wave, width, **kwargs):
        central_wave = utils.check_unit(central_wave, u.Angstrom)
        width = utils.check_unit(width, u.Angstrom)

        self.wavelength = kwargs.get('wavelength', None)
        if self.wavelength is None:
            self.filter_wavelength = np.linspace(central_wave - width,
                                    central_wave + width,
                                    50)
        else:
            self.wavelength = utils.check_unit(self.wavelength, u.Angstrom)
            self.filter_wavelength = self.wavelength.copy()

        self.filter_resp = np.ones(self.filter_wavelength.size)
        self.filter_resp[self.filter_wavelength < central_wave - width / 2] = 0
        self.filter_resp[self.filter_wavelength > central_wave + width / 2] = 0
        if self.wavelength is None:
            self.response = self.filter_resp.copy()


class EquivalentWidth(object):
    """Equivalent width of an spectral region.
    
    Attributes
    ----------
    left_wl_range : :class:`np.ndarray` or :class:``astropy.units.Quantity``
        Spectral range defining the left pseudocontinuum window.
    right_wl_range : :class:`np.ndarray` or :class:``astropy.units.Quantity``
        Spectral range defining the right pseudocontinuum window.
    central_wl_range : :class:`np.ndarray` or :class:``astropy.units.Quantity``
        Spectral range defining the equivalent width window.
    """
    def __init__(self, left_wl_range, central_wl_range, right_wl_range):
        self.left_wl_range = np.array(left_wl_range)
        self.central_wl_range = np.array(central_wl_range)
        self.right_wl_range = np.array(right_wl_range)
    
    @property
    def left_wl_range(self):
        return self._left_wl_range
    
    @left_wl_range.setter
    def left_wl_range(self, value):
        if not isinstance(value, u.Quantity):
            self._left_wl_range = value * u.angstrom
        else:
            self._left_wl_range = value

    @property
    def right_wl_range(self):
        return self._right_wl_range

    @right_wl_range.setter
    def right_wl_range(self, value):
        if not isinstance(value, u.Quantity):
            self._right_wl_range = value * u.angstrom
        else:
            self._right_wl_range = value
    
    @property
    def central_wl_range(self):
        return self._central_wl_range

    @central_wl_range.setter
    def central_wl_range(self, value):
        if not isinstance(value, u.Quantity):
            self._central_wl_range = value * u.angstrom
        else:
            self._central_wl_range = value

    def compute_ew(self, wavelength, spectra, spectra_err=None):
        """Compute the equivalent width of a given input spectra.
        
        Parameters
        ----------
        spectra : :class:`np.ndarray` or :class:``astropy.units.Quantity``
            Input spectra. If the array is multidimensional, the first axis must
            correspond to the spectral direction.
        wavelength : :class:`np.ndarray` or :class:``astropy.units.Quantity``
            Wavelength array associated to ``spectra``.
        spectra_err : :class:`np.ndarray` or :class:``astropy.units.Quantity``, optional
            If provided, computed the associated error of the equivalent width.
        
        Returns
        -------
        ew : np.ndarray
            The equivalent width of the input spectra.
        ew_err : np.ndarray
            The associated error of the equivalent width.
        """
        left_pts = np.where(np.searchsorted(self.left_wl_range, wavelength) == 1)[0]
        right_pts = np.where(np.searchsorted(self.right_wl_range, wavelength) == 1)[0]
        lick_pts = np.where(np.searchsorted(self.central_wl_range, wavelength) == 1)[0]
        delta_ew = self.central_wl_range[1] - self.central_wl_range[0]
        # pseudo-continuum interpolation
        right_weight = (self.central_wl_range.mean() - self.left_wl_range.mean()
                        ) / (self.right_wl_range.mean() - self.left_wl_range.mean())

        if spectra.ndim > 1:
            left_cont = np.nanmean(spectra[left_pts, :], axis=0)
            right_cont = np.nanmean(spectra[right_pts, :], axis=0)
            pseudocont = (1 - right_weight) * left_cont + right_weight * right_cont
            flux = np.nanmean(spectra[lick_pts], axis=0)
            ew = delta_ew * (1 - flux/pseudocont)
            if spectra_err is None:
                ew_err = np.nan
            else:
                left_cont_var = np.nanmean(spectra_err[left_pts, :]**2,
                                        axis=0) / left_pts.size
                right_cont_var = np.nanmean(spectra_err[right_pts, :]**2,
                                            axis=0) / right_pts.size
                pseudocont_var = ((1 - right_weight) * left_cont_var
                                + right_weight * right_cont_var)
                flux_var = np.nanmean(spectra_err[lick_pts]**2, axis=0)
                ew_var = ((delta_ew / pseudocont)**2 * flux_var
                        + (delta_ew * flux/pseudocont**2)**2 * pseudocont_var)
                ew_err = np.sqrt(ew_var)
        else:
            left_cont = np.nanmean(spectra[left_pts])
            right_cont = np.nanmean(spectra[right_pts])
            pseudocont = (1 - right_weight) * left_cont + right_weight * right_cont
            flux = np.nanmean(spectra[lick_pts])
            ew = delta_ew * (1 - flux/pseudocont)

            if spectra_err is None:
                ew_err = np.nan
            else:
                left_cont_var = np.nanmean(spectra_err[left_pts]**2
                                        ) / left_pts.size
                right_cont_var = np.nanmean(spectra_err[right_pts]**2
                                            ) / right_pts.size
                pseudocont_var = ((1 - right_weight) * left_cont_var
                                + right_weight * right_cont_var)
                flux_var = np.nanmean(spectra_err[lick_pts]**2)
                ew_var = delta_ew**2 * (
                    flux_var / lick_pts.size / pseudocont**2
                    + flux**2 * pseudocont_var / pseudocont**4)
                ew_err = np.sqrt(ew_var)
        return ew, ew_err

    @classmethod
    def from_json(cls, path):
        """Load a :class:`EquivalentWidth` from a JSON file.
        
        Parameters
        ----------
        path : str
            Path to the JSON file.
        
        Returns
        -------
        ew : :class:`EquivvalentWidth`
        """
        with open(path, "r") as f:
            data = json.load(f)
        return cls(**data)
    
    @classmethod
    def from_name(cls, name):
        """Load a :class:`EquivalentWidth` from a JSON file.
        
        Parameters
        ----------
        name : str
            Name of the Lick index.

        Returns
        -------
        ew : :class:`EquivvalentWidth`
        """
        json_file = os.path.join(PST_DATA_DIR, "lick", name + ".json")
        if os.path.isfile(json_file):
            return cls.from_json(json_file)
        else:
            raise FileNotFoundError(f"There is no JSON file\n -{json_file}"
                                    f"associated to input name {name}")


if __name__ == '__main__':
    from pst.SSP import BaseGM
    import matplotlib.pyplot as plt
    ssp = BaseGM()
    
    filter = Filter.from_svo("PANSTARRS_PS1.r")
    filter.interpolate(ssp.wavelength)

    for sed in ssp.L_lambda.reshape(
            (ssp.L_lambda.shape[0] * ssp.L_lambda.shape[1], ssp.L_lambda.shape[2])):
        sed = 1 * u.Msun * sed / 4 / np.pi / (10 * u.pc)**2
        mag, mag_err = filter.get_ab(sed)
        

#        print("SSP absolute magnitude: ", mag)
    plt.figure()
    plt.plot(ssp.wavelength, filter.response)
    plt.plot(ssp.wavelength, sed / np.mean(sed))
    plt.yscale('log')
    plt.show()<|MERGE_RESOLUTION|>--- conflicted
+++ resolved
@@ -8,24 +8,6 @@
 from astropy import units as u
 from astropy import constants
 import requests
-<<<<<<< HEAD
-
-# from scipy import interpolate
-
-# def list_of_available_filters():
-#     filter_dir = os.path.join(os.path.dirname(__file__),
-#                               "data", "filters")
-# #    print(f"Checking filters available at {filter_dir}")
-#     return os.listdir(filter_dir)
-
-# def find_filt_from_name(name):
-#     filters = list_of_available_filters()
-#     for f in filters:
-#         if name.lower() in f.strip(".dat").lower():
-#             return os.path.join(os.path.dirname(__file__),
-#                               "data", "filters", f)
-#     return None
-=======
 import json
 from matplotlib import pyplot as plt
 from . import utils
@@ -96,7 +78,6 @@
         return file_path
     else:
         raise FileNotFoundError("Query to {url} was unsucessful")
->>>>>>> 12298db2
 
 
 class Filter(object):
@@ -210,52 +191,6 @@
             destination_dir = cls.default_dir
         path = cls._isfilter(name)
         if path is not None:
-<<<<<<< HEAD
-            self.filter_wavelength, self.filter_resp  = np.loadtxt(
-                path, usecols=(0, 1), unpack=True)
-            self.filter_path = path
-        elif name is not None:
-            filter_file_name = name.split('/')[-1]
-            path = os.path.join(os.path.dirname(__file__),
-                                 "data", "filters", f'{filter_file_name}.dat')
-            
-            # path = os.path.join(os.path.dirname(__file__),
-            #                     "data", "filters", f'{name}.dat')
-            # Update the name
-            self.filter_name = name
-            self.filter_path = path
-            if path is not None and os.path.exists(path):
-                self.filter_wavelength, self.filter_resp = np.loadtxt(
-                    path, usecols=(0, 1), unpack=True)
-            else:
-                # raise NameError(f"No filter found with input name {name}")
-                print('Filter "{}" not found, downloading data from SVO'.format(name))
-                
-                def download(url: str, dest_folder: str):
-                    if not os.path.exists(dest_folder):
-                        os.makedirs(dest_folder)  # create folder if it does not exist
-
-                    filename = url.split('/')[-1]
-                    file_path = os.path.join(dest_folder, filename +'.dat')
-
-                    r = requests.get(url, stream=True)
-                    if r.ok:
-                        print("Saving new filter to ", os.path.abspath(file_path))
-                        with open(file_path, 'wb') as f:
-                            for chunk in r.iter_content(chunk_size=1024 * 8):
-                                if chunk:
-                                    f.write(chunk)
-                                    f.flush()
-                                    os.fsync(f.fileno())
-                    else:
-                        print("Something happened and the filter could not be downloaded: status code {}\n{}".format(r.status_code, r.text))
-                
-                download('http://svo2.cab.inta-csic.es/theory/fps/getdata.php?format=ascii&id={}'.format(name), 
-                         dest_folder = os.path.join(os.path.dirname(__file__), "data", "filters"))
-                self.filter_wavelength, self.filter_resp = np.loadtxt(
-                    path, usecols=(0, 1), unpack=True)
-                
-=======
             return cls.from_text_file(path)
         else:
             path = download_svo_filter(name, dest_dir=destination_dir)
@@ -266,7 +201,6 @@
         path = os.path.join(cls.default_dir, name.strip(".dat") + ".dat")
         if os.path.isfile(path):
             return path
->>>>>>> 12298db2
         else:
             return None
 
